--- conflicted
+++ resolved
@@ -275,7 +275,7 @@
                     "train_%08d" % (iterations + 1),
                     comet_exp,
                 )
-<<<<<<< HEAD
+
                 #                 ####################################### 
                 #                 #           WORK in Progress          #
                 #                 #######################################
@@ -284,19 +284,6 @@
                 #                 if comet_exp is not None:
                 #                     comet_exp.log_metric("FID", FID)
                 #                 print('FID =',FID)
-                #                 # HTML
-                #                 # write_html(output_directory + "/index.html", iterations + 1, config['image_save_iter'], 'images')
-=======
-                ####################################### 
-                #           WORK in Progress          #
-                #######################################
-                # Compute FID
-                FID = get_inception_metrics(trainer, fid_loader,prints=True, use_torch=False)
-                if comet_exp is not None:
-                    comet_exp.log_metric("FID", FID)
-                print('FID =',FID)
-              
->>>>>>> 45c35ad0
 
             if (iterations + 1) % config["image_display_iter"] == 0:
                 with torch.no_grad():
